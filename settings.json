--- conflicted
+++ resolved
@@ -1,11 +1,7 @@
 {
   "metadata": {
-<<<<<<< HEAD
-    "cloudSleevesCost": 1000,
+    "cloudSleevesCost": 100,
     "extraFuelCost": 5000,
-=======
-    "cloudSleevesCost": 100,
->>>>>>> ccef45c3
     "height": 1280,
     "jetBootsCost": 3500,
     "save_file": "icarus.json",
